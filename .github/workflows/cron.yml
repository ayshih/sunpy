--- conflicted
+++ resolved
@@ -48,31 +48,12 @@
           libraries:
             apt:
               - libopenjp2-7
-        - windows: py312-online
         - linux: core_deps
         - linux: linkcheck
           pytest: false
         - windows: py313-online
     secrets:
       CODECOV_TOKEN: ${{ secrets.CODECOV_TOKEN }}
-
-<<<<<<< HEAD
-  sdist_verify:
-    if: (github.event_name != 'pull_request' || contains(github.event.pull_request.labels.*.name, 'Run cron CI'))
-    runs-on: ubuntu-latest
-    steps:
-      - uses: actions/checkout@v5
-        with:
-          fetch-tags: true
-      - uses: actions/setup-python@v6
-        with:
-          python-version: '3.12'
-      - run: python -m pip install -U --user build
-      - run: python -m build . --sdist
-      - run: python -m pip install -U --user twine
-      - run: python -m twine check --strict dist/*
-=======
->>>>>>> d2ca41de
 
   conda:
     if: (github.event_name != 'pull_request' || contains(github.event.pull_request.labels.*.name, 'Run cron CI'))
