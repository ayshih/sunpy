<<<<<<< HEAD
from __future__ import absolute_import, division, print_function
=======
from datetime import timedelta
from datetime import datetime
>>>>>>> c5453213

import astropy.units as u
from astropy.time import TimeDelta

from . import astropy_time as ap
from sunpy.time import parse_time, TimeDeltaDatetime
from sunpy.time.astropy_time import _is_time_equal
from sunpy import config

from datetime import timedelta

TIME_FORMAT = config.get('general', 'time_format')

__all__ = ['TimeRange']


class TimeRange(object):
    """
    An object to handle time ranges.

    .. note::

       Regardless of how a TimeRange is constructed it will always provide a
       positive time range where the start time is before the end time.

    Parameters
    ----------
    a : str, number, `datetime.datetime`, `astropy.time.Time`
        A time (usually the start time) specified as a parse_time-compatible
        time string, number, or a datetime object.
    b : str, number, `datetime.datetime`, `datetime.timedelta`, `astropy.units.Quantity` (time),`astropy.time.Time`
        Another time (usually the end time) specified as a
        parse_time-compatible time string, number, or a datetime object.
        May also be the size of the time range specified as a timedelta object,
        or a `astropy.units.Quantity`.

    Examples
    --------
    >>> from sunpy.time import TimeRange
    >>> time_range = TimeRange('2010/03/04 00:10', '2010/03/04 00:20')
    >>> time_range = TimeRange(('2010/03/04 00:10', '2010/03/04 00:20'))
    >>> import astropy.units as u
    >>> time_range = TimeRange('2010/03/04 00:10', 400 * u.s)
    >>> TimeRange('2010/03/04 00:10', 400 * u.day)
       <sunpy.time.timerange.TimeRange object at ...>
        Start: 2010-03-04 00:10:00
        End:   2011-04-08 00:10:00
        Center:2010-09-20 00:10:00
        Duration:400.0 days or
               9600.0 hours or
               576000.0 minutes or
               34560000.0 seconds
    <BLANKLINE>
    """
    def __init__(self, a, b=None, format=None):
        """Creates a new TimeRange instance"""
        # If a is a TimeRange object, copy attributes to new instance.
        self._t1 = None
        self._t2 = None

        if isinstance(a, TimeRange):
            self.__dict__ = a.__dict__.copy()
            return

        # Normalize different input types
        if b is None:
            x = parse_time(a[0], format=format)
            if len(a) != 2:
                raise ValueError('If b is None a must have two elements')
            else:
                y = a[1]
        else:
            x = parse_time(a, format=format)
            y = b

        if isinstance(y, u.Quantity):
            y = TimeDelta(y)

        if isinstance(y, timedelta):
            y = TimeDelta(y, format='datetime')

        # Timedelta
        if isinstance(y, TimeDelta):
            if y.jd >= 0:
                self._t1 = x
                self._t2 = x + y
            else:
                self._t1 = x + y
                self._t2 = x
            return

        # Otherwise, assume that the second argument is parse_time-compatible
        y = parse_time(y, format=format)

        if isinstance(y, ap.Time):
            if x < y:
                self._t1 = x
                self._t2 = y
            else:
                self._t1 = y
                self._t2 = x

    @property
    def start(self):
        """
        Get the start time

        Returns
        -------
        start : `astropy.time.Time`
        """
        return self._t1

    @property
    def end(self):
        """
        Get the end time

        Returns
        -------
        end : `astropy.time.Time`
        """
        return self._t2

    @property
    def dt(self):
        """
        Get the length of the time range. Always a positive value.

        Returns
        -------
        dt : `astropy.time.TimeDelta`
        """
        return self._t2 - self._t1

    @property
    def center(self):
        """
        Gets the center of the TimeRange instance.

        Returns
        -------
        value : `astropy.time.Time`
        """
        return self.start + self.dt / 2

    @property
    def hours(self):
        """
        Get the number of hours elapsed.

        Returns
        -------
        value : `astropy.units.Quantity`
        """
        return self.dt.to('hour')

    @property
    def days(self):
        """
        Gets the number of days elapsed.

        Returns
        -------
        value : `astropy.units.Quantity`
        """
        return self.dt.to('d')

    @property
    def seconds(self):
        """
        Gets the number of seconds elapsed.

        Returns
        -------
        value : `astropy.units.Quantity`
        """
        return self.dt.to('s')

    @property
    def minutes(self):
        """
        Gets the number of minutes elapsed.

        Returns
        -------
        value : `astropy.units.Quantity`
        """
        return self.dt.to('min')

    def __eq__(self, other):
        """
        Check two TimeRange objects have the same start and end datetime.

        Parameters
        ----------
        other : `~sunpy.time.timerange.TimeRange`
            The second TimeRange object to compare to.

        Returns
        -------
        result : `bool`
        """
        if isinstance(other, TimeRange):
            return _is_time_equal(
                self.start, other.start) and _is_time_equal(self.end, other.end)

        return NotImplemented

    def __ne__(self, other):
        """
        Check two TimeRange objects have different start or end datetimes.

        Parameters
        ----------
        other : `~sunpy.time.timerange.TimeRange`
            The second TimeRange object to compare to.

        Returns
        -------
        result : `bool`
        """
        if isinstance(other, TimeRange):
            return not (_is_time_equal(
                self.start, other.start) and _is_time_equal(self.end, other.end))

        return NotImplemented

    def __repr__(self):
        """
        Returns a human-readable representation of the TimeRange instance.
        """

        t1 = self.start.strftime(TIME_FORMAT)
        t2 = self.end.strftime(TIME_FORMAT)
        center = self.center.strftime(TIME_FORMAT)
        fully_qualified_name = '{0}.{1}'.format(self.__class__.__module__, self.__class__.__name__)

        return ('   <{0} object at {1}>'.format(fully_qualified_name, hex(id(self))) +
                '\n    Start:'.ljust(12) + t1 +
                '\n    End:'.ljust(12) + t2 +
                '\n    Center:'.ljust(12) + center +
                '\n    Duration:'.ljust(12) + str(self.days.value) + ' days or' +
                '\n    '.ljust(12) + str(self.hours.value) + ' hours or' +
                '\n    '.ljust(12) + str(self.minutes.value) + ' minutes or' +
                '\n    '.ljust(12) + str(self.seconds.value) + ' seconds' +
                '\n')

    def split(self, n=2):
        """
        Splits the TimeRange into multiple equally sized parts.

        Parameters
        ----------
        n : int
            The number of times to split the time range (must >= 1)

        Returns
        -------
        time ranges: list
            An list of equally sized TimeRange objects between
            the start and end times.

        Raises
        ------
        ValueError
            If requested amount is less than 1
        """
        if n <= 0:
            raise ValueError('n must be greater than or equal to 1')
        subsections = []
        previous_time = self.start
        next_time = None
        for _ in range(n):
            next_time = previous_time + self.dt / n
            next_range = TimeRange(previous_time, next_time)
            subsections.append(next_range)
            previous_time = next_time
        return subsections

    def window(self, cadence, window):
        """
        Split the TimeRange up into a series of TimeRange windows,
        'window' long, between the start and end with a cadence of 'cadence'.

        Parameters
        ----------
        cadence : `astropy.units.Quantity`, `astropy.time.TimeDelta`
            Cadence in seconds or a timedelta instance
        window : `astropy.units.quantity`, `astropy.time.TimeDelta`
            The length of the Time's, assumed to be seconds if int.

        Returns
        -------
        time ranges : list
            A list of TimeRange objects, that are window long and separated by
            cadence.

        Examples
        --------
        >>> import astropy.units as u
        >>> from sunpy.time import TimeRange
        >>> time_range = TimeRange('2010/03/04 00:10', '2010/03/04 01:20')
        >>> time_range.window(60*60*u.s, window=12*u.s)   # doctest:  +SKIP
        [   <sunpy.time.timerange.TimeRange object at 0x7f0214bfc208>
            Start: 2010-03-04 00:10:00
            End:   2010-03-04 00:10:12
            Center:2010-03-04 00:10:06
            Duration:0.0001388888888888889 days or
                    0.003333333333333333 hours or
                    0.2 minutes or
                    12.0 seconds,
            <sunpy.time.timerange.TimeRange object at 0x7f01fe43ac50>
            Start: 2010-03-04 01:10:00
            End:   2010-03-04 01:10:12
            Center:2010-03-04 01:10:06
            Duration:0.0001388888888888889 days or
                    0.003333333333333333 hours or
                    0.2 minutes or
                    12.0 seconds,
            <sunpy.time.timerange.TimeRange object at 0x7f01fb90b898>
            Start: 2010-03-04 02:10:00
            End:   2010-03-04 02:10:12
            Center:2010-03-04 02:10:06
            Duration:0.0001388888888888889 days or
                    0.003333333333333333 hours or
                    0.2 minutes or
                    12.0 seconds]

        """
        # After astropy 3.1 remove this check
        if isinstance(window, timedelta):
            window = TimeDelta(window, format="datetime")
        if isinstance(cadence, timedelta):
            cadence = TimeDelta(cadence, format="datetime")

        if not isinstance(window, TimeDelta):
            window = TimeDelta(window)
        if not isinstance(cadence, TimeDelta):
            cadence = TimeDelta(cadence)

        n = 1
        times = [TimeRange(self.start, self.start + window)]
        while times[-1].end < self.end:
            times.append(TimeRange(self.start + cadence * n,
                                   self.start + cadence * n + window))
            n += 1
        return times

    def next(self):
        """Shift the time range forward by the amount of time elapsed"""
        dt = self.dt
        self._t1 = self._t1 + dt
        self._t2 = self._t2 + dt

        return self

    def previous(self):
        """Shift the time range backward by the amount of time elapsed"""
        dt = self.dt
        self._t1 = self._t1 - dt
        self._t2 = self._t2 - dt

        return self

    def extend(self, dt_start, dt_end):
        """Extend the time range forwards and backwards

        Parameters
        ----------
        dt_start : `astropy.time.TimeDelta`
            The amount to shift the start time
        dt_end : `astropy.time.TimeDelta`
            The amount to shift the end time
        """
        # TODO: Support datetime.timedelta
        self._t1 = self._t1 + dt_start
        self._t2 = self._t2 + dt_end

    def get_dates(self):
        """
        Return all partial days contained within the timerange
        """
        dates = []
        dates = [
            parse_time(self.start.strftime('%Y-%m-%d')) + TimeDelta(i*u.day)
            for i in range(int(self.days.value) + 1)
        ]
        return dates

    def __contains__(self, time):
        """
        Checks whether the given time lies within this range.
        Both limits are inclusive (i.e. __contains__(t1) and __contains__(t2)
        always return true)

        Parameters
        ----------
        time : [ int, float, string, datetime, astropy.time.Time,
                    numpy.datetime64, pandas.Timestamp ]
            A parse_time-compatible time to be checked.

        Returns
        -------
        value : bool
            True if time lies between start and end, False otherwise.

        Examples
        --------
        >>> from sunpy.time import TimeRange
        >>> time1 = '2014/5/5 12:11'
        >>> time2 = '2012/5/5 12:11'
        >>> time_range = TimeRange('2014/05/04 13:54', '2018/02/03 12:12')
        >>> time1 in time_range
        True
        >>> time2 in time_range
        False
        """
        this_time = parse_time(time)
        return this_time >= self.start and this_time <= self.end<|MERGE_RESOLUTION|>--- conflicted
+++ resolved
@@ -1,19 +1,11 @@
-<<<<<<< HEAD
-from __future__ import absolute_import, division, print_function
-=======
 from datetime import timedelta
-from datetime import datetime
->>>>>>> c5453213
 
 import astropy.units as u
 from astropy.time import TimeDelta
 
-from . import astropy_time as ap
-from sunpy.time import parse_time, TimeDeltaDatetime
+from sunpy.time import parse_time
 from sunpy.time.astropy_time import _is_time_equal
 from sunpy import config
-
-from datetime import timedelta
 
 TIME_FORMAT = config.get('general', 'time_format')
 
