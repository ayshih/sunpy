# -*- coding: utf-8 -*-
"""
Unit tests for `sunpy.instr.rhessi`
"""
import os
from datetime import datetime

import mock
import numpy as np
import pytest

import sunpy.io
import sunpy.map
from sunpy.data.test import get_test_filepath
import sunpy.instr.rhessi as rhessi
<<<<<<< HEAD
from sunpy.extern.six.moves.urllib.error import URLError
from sunpy.time import parse_time
from sunpy.time.astropy_time import _is_time_equal
=======
>>>>>>> c5453213


@pytest.fixture
def cross_month_timerange():
    """
    Time range which crosses a month boundary. Dbase files are monthly
    therefore this is to make sure that two dbase files are returned.
    """
    return sunpy.time.TimeRange(("2016/01/25", "2016/02/05"))


def test_backprojection():
    """
    Test that backprojection returns a map with the expected time.
    """
    test_filename = 'hsi_calib_ev_20020220_1106_20020220_1106_25_40.fits'
    amap = rhessi.backprojection(get_test_filepath(test_filename))
    assert isinstance(amap, sunpy.map.GenericMap)
    assert _is_time_equal(amap.date, parse_time((2002, 2, 20, 11, 6, 21)))


def test_parse_obssum_dbase_file():
    fname = get_test_filepath("hsi_obssumm_filedb_201104.txt")
    obssum = rhessi.parse_observing_summary_dbase_file(fname)
    assert obssum['filename'][0] == 'hsi_obssumm_20110401_043.fit'
    assert obssum['filename'][-1] == 'hsi_obssumm_20110430_029.fit'

    assert obssum['orb_st'][0] == 0
    assert obssum['orb_st'][-1] == 0

    assert obssum['orb_end'][0] == 0
    assert obssum['orb_end'][-1] == 0

    assert obssum['start_time'][0] == datetime(2011, 4, 1, 0, 0, 0)
    assert obssum['start_time'][-1] == datetime(2011, 4, 30, 0, 0, 0)

    assert obssum['end_time'][0] == datetime(2011, 4, 2, 0, 0, 0)
    assert obssum['end_time'][-1] == datetime(2011, 5, 1, 0, 0, 0)

    assert obssum['status_flag'][0] == 0
    assert obssum['status_flag'][-1] == 0

    assert obssum['npackets'][0] == 0
    assert obssum['npackets'][-1] == 0


def test_parse_observing_summary_dbase_file():
    """
    Test that we get the observing summary dbase file with the content
    we expect.
    """
    obssum = rhessi.parse_observing_summary_dbase_file(get_test_filepath("hsi_obssumm_filedb_201104.txt"))

    assert obssum['filename'][0][0:20] == 'hsi_obssumm_20110401'
    assert obssum['filename'][1][0:20] == 'hsi_obssumm_20110402'

    assert obssum['orb_st'][0] == 0
    assert obssum['orb_st'][-1] == 0

    assert obssum['orb_end'][0] == 0
    assert obssum['orb_end'][-1] == 0

    assert obssum['start_time'][0] == parse_time((2011, 4, 1, 0, 0, 0))
    assert obssum['start_time'][-1] == parse_time((2011, 4, 30, 0, 0, 0))

    assert obssum['end_time'][0] == parse_time((2011, 4, 2, 0, 0, 0))
    assert obssum['end_time'][-1] == parse_time((2011, 5, 1, 0, 0, 0))

    assert obssum['status_flag'][0] == 0
    assert obssum['status_flag'][-1] == 0

    assert obssum['npackets'][0] == 0
    assert obssum['npackets'][-1] == 0


def test_get_parse_obssum_hdulist():
    hdulist = sunpy.io.read_file(get_test_filepath('hsi_obssumm_20110404_042.fits.gz'))
    header, _data = rhessi.parse_observing_summary_hdulist(hdulist)
    assert header.get('DATE_OBS') == '2011-04-04T00:00:00.000'
    assert header.get('DATE_END') == '2011-04-05T00:00:00.000'
    assert header.get('TELESCOP') == 'HESSI'


def test_uncompress_countrate():
    """
    Test that function fails if given uncompressed counts out of range.
    """
    # Should only accept bytearr (uncompressed counts must be 0 - 255)
    with pytest.raises(ValueError):
        rhessi.uncompress_countrate(np.array([-1, 300]))

    counts = rhessi.uncompress_countrate(np.array([0, 128, 255]))

    # Valid min, max
    assert counts[0] == 0
    assert counts[2] == 1015792

    # Random test value
    assert counts[1] == 4080


# Test `rhessi.parse_obssumm_dbase_file(...)`


def hessi_data():
    """Data expected in test file."""
    return """HESSI Filedb File:
Created: 1972-04-14T12:41:26.000
Number of Files:           2
                    Filename  Orb_st Orb_end         Start_time           End_time Status_flag    Npackets Drift_start   Drift_end Data source
hsi_obssumm_19721101_139.fit       7       8 01-Nov-72 00:00:00 02-Nov-72 00:00:00           3           2       0.000       0.000
hsi_obssumm_19721102_144.fit       9      10 02-Nov-72 00:00:00 03-Nov-72 00:00:00           4           1       0.000       0.000
""".splitlines()


def test_parse_observing_summary_dbase_file_mock():
    """
    Ensure that all required data are extracted from the RHESSI
    observing summary database file mocked in `hessi_data()`
    """
    mock_file = mock.mock_open()
    mock_file.return_value.__iter__.return_value = hessi_data()

    dbase_data = {}
    with mock.patch('sunpy.instr.rhessi.open', mock_file, create=True):
        dbase_data = rhessi.parse_observing_summary_dbase_file(None)

    assert len(dbase_data.keys()) == 7

    # verify each of the 7 fields
    assert dbase_data['filename'] == ['hsi_obssumm_19721101_139.fit',
                                      'hsi_obssumm_19721102_144.fit']
    assert dbase_data['orb_st'] == [7, 9]
    assert dbase_data['orb_end'] == [8, 10]
<<<<<<< HEAD
    assert dbase_data['start_time'] == [parse_time((1972, 11, 1, 0, 0)), parse_time((1972, 11, 2, 0, 0))]
    assert dbase_data['end_time'] == [parse_time((1972, 11, 2, 0, 0)), parse_time((1972, 11, 3, 0, 0))]
=======
    assert dbase_data['start_time'] == [datetime(1972, 11, 1, 0, 0),
                                        datetime(1972, 11, 2, 0, 0)]
    assert dbase_data['end_time'] == [datetime(1972, 11, 2, 0, 0),
                                      datetime(1972, 11, 3, 0, 0)]
>>>>>>> c5453213
    assert dbase_data['status_flag'] == [3, 4]
    assert dbase_data['npackets'] == [2, 1]


<<<<<<< HEAD
# Test `rhessi.get_obssum_filename(...)`

def parsed_dbase():
    """
    The result of calling `parse_obssumm_dbase_file(...)` on
    https://hesperia.gsfc.nasa.gov/hessidata/dbase/hsi_obssumm_filedb_200311.txt but
    only using the first two rows of data.
    """
    return {'filename': ['hsi_obssumm_20031101_139.fit', 'hsi_obssumm_20031102_144.fit'],
            'orb_st': [0, 0],
            'orb_end': [0, 0],
            'start_time': [parse_time((2003, 11, 1, 0, 0)), parse_time((2003, 11, 2, 0, 0))],
            'end_time': [parse_time((2003, 11, 2, 0, 0)), parse_time((2003, 11, 3, 0, 0))],
            'status_flag': [0, 0],
            'npackets': [0, 0]}


@mock.patch('sunpy.instr.rhessi.get_base_url', return_value='http://www.example.com')
@mock.patch('sunpy.instr.rhessi.parse_obssumm_dbase_file', return_value=parsed_dbase())
@mock.patch('sunpy.instr.rhessi.get_obssumm_dbase_file', return_value=('', {}))
def test_get_obssum_filename_one_day(mock_get_obssumm_dbase_file,
                                     mock_parse_obssumm_dbase_file,
                                     mock_get_base_url):
    """
    Given a time range of one day, make sure we get one days data back, i.e. one file.
    """
    filename = rhessi.get_obssum_filename(('2003-11-01', '2003-11-02'))

    assert len(filename) == 1
    assert filename[0] == 'http://www.example.com/metadata/catalog/hsi_obssumm_20031101_139.fits'


@mock.patch('sunpy.instr.rhessi.get_base_url', return_value='http://www.example.com')
@mock.patch('sunpy.instr.rhessi.parse_obssumm_dbase_file', return_value=parsed_dbase())
@mock.patch('sunpy.instr.rhessi.get_obssumm_dbase_file', return_value=('', {}))
def test_get_obssum_filename_two_days(mock_get_obssumm_dbase_file,
                                      mock_parse_obssumm_dbase_file,
                                      mock_get_base_url):
    """
    Given a time range of two days, make sure we get two files back, one
    for each day.
    """
    filenames = rhessi.get_obssum_filename(('2003-11-01', '2003-11-03'))

    assert len(filenames) == 2
    assert filenames[0] == 'http://www.example.com/metadata/catalog/hsi_obssumm_20031101_139.fits'
    assert filenames[1] == 'http://www.example.com/metadata/catalog/hsi_obssumm_20031102_144.fits'


# Test `rhessi.get_obssumm_file(...)`

@mock.patch('sunpy.instr.rhessi.urlretrieve', return_value=None)
@mock.patch('sunpy.instr.rhessi.get_obssum_filename', return_value=['dummy.fits'])
def test_get_obssumm_file_timerange_warnings(mock_get_obssum_filename,
                                             mock_urlretrieve,
                                             one_day_timerange,
                                             two_days_timerange):
    """
    With only one day in the time range, the `UserWarning` should *not* be issued.
    With two days in the time range, the `UserWarning` should be issued.

    Only interested in the presence/absence of the `UserWarning`, *not* the return
    value of `get_obssumm_file`.
    """
    with warnings.catch_warnings(record=True) as caught_warnings:
        rhessi.get_obssumm_file(one_day_timerange)
        assert len(caught_warnings) == 0

    with pytest.warns(UserWarning):
        rhessi.get_obssumm_file(two_days_timerange)


@mock.patch('sunpy.instr.rhessi.urlretrieve', return_value=None)
@mock.patch('sunpy.instr.rhessi.get_obssum_filename', return_value=['http://first.org/file.txt',
                                                                    'http://second.com/f.txt'])
def test_get_obssumm_file_timerange_warnings(mock_get_obssum_filename,
                                             mock_urlretrieve,
                                             two_days_timerange):
    """
    Even though `get_obssum_filename` returns more than one file. Make sure that
    `get_obssumm_file` only attempts to retrieve the first one.
    """
    rhessi.get_obssumm_file(two_days_timerange)

    mock_urlretrieve.assert_called_with('http://first.org/file.txt')


=======
>>>>>>> c5453213
# Test `rhessi._build_energy_bands(...)`

@pytest.fixture
def raw_bands():
    """The RHESSI summary data standard energy bands."""
    return ['3 - 6', '6 - 12', '12 - 25', '25 - 50', '50 - 100', '100 - 300',
            '300 - 800', '800 - 7000', '7000 - 20000']


def test_build_energy_bands_no_match(raw_bands):
    """
    If an energy unit cannot be found in the `label` then raise
    a `ValueError`
    """
    with pytest.raises(ValueError):
        rhessi._build_energy_bands(label='Energy bands GHz', bands=raw_bands)


def test_build_energy_bands(raw_bands):
    """
    Success case.
    """
    built_ranges = rhessi._build_energy_bands(label='Energy bands (keV)',
                                              bands=raw_bands)

    assert built_ranges == ['3 - 6 keV', '6 - 12 keV', '12 - 25 keV',
                            '25 - 50 keV', '50 - 100 keV', '100 - 300 keV',
                            '300 - 800 keV', '800 - 7000 keV',
                            '7000 - 20000 keV']<|MERGE_RESOLUTION|>--- conflicted
+++ resolved
@@ -3,7 +3,6 @@
 Unit tests for `sunpy.instr.rhessi`
 """
 import os
-from datetime import datetime
 
 import mock
 import numpy as np
@@ -13,13 +12,8 @@
 import sunpy.map
 from sunpy.data.test import get_test_filepath
 import sunpy.instr.rhessi as rhessi
-<<<<<<< HEAD
-from sunpy.extern.six.moves.urllib.error import URLError
 from sunpy.time import parse_time
 from sunpy.time.astropy_time import _is_time_equal
-=======
->>>>>>> c5453213
-
 
 @pytest.fixture
 def cross_month_timerange():
@@ -52,11 +46,11 @@
     assert obssum['orb_end'][0] == 0
     assert obssum['orb_end'][-1] == 0
 
-    assert obssum['start_time'][0] == datetime(2011, 4, 1, 0, 0, 0)
-    assert obssum['start_time'][-1] == datetime(2011, 4, 30, 0, 0, 0)
+    assert obssum['start_time'][0] == parse_time((2011, 4, 1, 0, 0, 0))
+    assert obssum['start_time'][-1] == parse_time((2011, 4, 30, 0, 0, 0))
 
-    assert obssum['end_time'][0] == datetime(2011, 4, 2, 0, 0, 0)
-    assert obssum['end_time'][-1] == datetime(2011, 5, 1, 0, 0, 0)
+    assert obssum['end_time'][0] == parse_time((2011, 4, 2, 0, 0, 0))
+    assert obssum['end_time'][-1] == parse_time((2011, 5, 1, 0, 0, 0))
 
     assert obssum['status_flag'][0] == 0
     assert obssum['status_flag'][-1] == 0
@@ -124,14 +118,14 @@
 
 
 def hessi_data():
-    """Data expected in test file."""
-    return """HESSI Filedb File:
-Created: 1972-04-14T12:41:26.000
-Number of Files:           2
-                    Filename  Orb_st Orb_end         Start_time           End_time Status_flag    Npackets Drift_start   Drift_end Data source
-hsi_obssumm_19721101_139.fit       7       8 01-Nov-72 00:00:00 02-Nov-72 00:00:00           3           2       0.000       0.000
-hsi_obssumm_19721102_144.fit       9      10 02-Nov-72 00:00:00 03-Nov-72 00:00:00           4           1       0.000       0.000
-""".splitlines()
+    return textwrap.dedent("""\
+         HESSI Filedb File:
+         Created: 1972-04-14T12:41:26.000
+         Number of Files:           2
+                             Filename  Orb_st Orb_end         Start_time           End_time Status_flag    Npackets Drift_start   Drift_end Data source
+         hsi_obssumm_19721101_139.fit       7       8 01-Nov-72 00:00:00 02-Nov-72 00:00:00           3           2       0.000       0.000
+         hsi_obssumm_19721102_144.fit       9      10 02-Nov-72 00:00:00 03-Nov-72 00:00:00           4           1       0.000       0.000
+         """).splitlines()
 
 
 def test_parse_observing_summary_dbase_file_mock():
@@ -153,109 +147,14 @@
                                       'hsi_obssumm_19721102_144.fit']
     assert dbase_data['orb_st'] == [7, 9]
     assert dbase_data['orb_end'] == [8, 10]
-<<<<<<< HEAD
-    assert dbase_data['start_time'] == [parse_time((1972, 11, 1, 0, 0)), parse_time((1972, 11, 2, 0, 0))]
-    assert dbase_data['end_time'] == [parse_time((1972, 11, 2, 0, 0)), parse_time((1972, 11, 3, 0, 0))]
-=======
-    assert dbase_data['start_time'] == [datetime(1972, 11, 1, 0, 0),
-                                        datetime(1972, 11, 2, 0, 0)]
-    assert dbase_data['end_time'] == [datetime(1972, 11, 2, 0, 0),
-                                      datetime(1972, 11, 3, 0, 0)]
->>>>>>> c5453213
+    assert dbase_data['start_time'] == [parse_time((1972, 11, 1, 0, 0)),
+                                        parse_time((1972, 11, 2, 0, 0))]
+    assert dbase_data['end_time'] == [parse_time((1972, 11, 2, 0, 0)),
+                                      parse_time((1972, 11, 3, 0, 0))]
     assert dbase_data['status_flag'] == [3, 4]
     assert dbase_data['npackets'] == [2, 1]
 
 
-<<<<<<< HEAD
-# Test `rhessi.get_obssum_filename(...)`
-
-def parsed_dbase():
-    """
-    The result of calling `parse_obssumm_dbase_file(...)` on
-    https://hesperia.gsfc.nasa.gov/hessidata/dbase/hsi_obssumm_filedb_200311.txt but
-    only using the first two rows of data.
-    """
-    return {'filename': ['hsi_obssumm_20031101_139.fit', 'hsi_obssumm_20031102_144.fit'],
-            'orb_st': [0, 0],
-            'orb_end': [0, 0],
-            'start_time': [parse_time((2003, 11, 1, 0, 0)), parse_time((2003, 11, 2, 0, 0))],
-            'end_time': [parse_time((2003, 11, 2, 0, 0)), parse_time((2003, 11, 3, 0, 0))],
-            'status_flag': [0, 0],
-            'npackets': [0, 0]}
-
-
-@mock.patch('sunpy.instr.rhessi.get_base_url', return_value='http://www.example.com')
-@mock.patch('sunpy.instr.rhessi.parse_obssumm_dbase_file', return_value=parsed_dbase())
-@mock.patch('sunpy.instr.rhessi.get_obssumm_dbase_file', return_value=('', {}))
-def test_get_obssum_filename_one_day(mock_get_obssumm_dbase_file,
-                                     mock_parse_obssumm_dbase_file,
-                                     mock_get_base_url):
-    """
-    Given a time range of one day, make sure we get one days data back, i.e. one file.
-    """
-    filename = rhessi.get_obssum_filename(('2003-11-01', '2003-11-02'))
-
-    assert len(filename) == 1
-    assert filename[0] == 'http://www.example.com/metadata/catalog/hsi_obssumm_20031101_139.fits'
-
-
-@mock.patch('sunpy.instr.rhessi.get_base_url', return_value='http://www.example.com')
-@mock.patch('sunpy.instr.rhessi.parse_obssumm_dbase_file', return_value=parsed_dbase())
-@mock.patch('sunpy.instr.rhessi.get_obssumm_dbase_file', return_value=('', {}))
-def test_get_obssum_filename_two_days(mock_get_obssumm_dbase_file,
-                                      mock_parse_obssumm_dbase_file,
-                                      mock_get_base_url):
-    """
-    Given a time range of two days, make sure we get two files back, one
-    for each day.
-    """
-    filenames = rhessi.get_obssum_filename(('2003-11-01', '2003-11-03'))
-
-    assert len(filenames) == 2
-    assert filenames[0] == 'http://www.example.com/metadata/catalog/hsi_obssumm_20031101_139.fits'
-    assert filenames[1] == 'http://www.example.com/metadata/catalog/hsi_obssumm_20031102_144.fits'
-
-
-# Test `rhessi.get_obssumm_file(...)`
-
-@mock.patch('sunpy.instr.rhessi.urlretrieve', return_value=None)
-@mock.patch('sunpy.instr.rhessi.get_obssum_filename', return_value=['dummy.fits'])
-def test_get_obssumm_file_timerange_warnings(mock_get_obssum_filename,
-                                             mock_urlretrieve,
-                                             one_day_timerange,
-                                             two_days_timerange):
-    """
-    With only one day in the time range, the `UserWarning` should *not* be issued.
-    With two days in the time range, the `UserWarning` should be issued.
-
-    Only interested in the presence/absence of the `UserWarning`, *not* the return
-    value of `get_obssumm_file`.
-    """
-    with warnings.catch_warnings(record=True) as caught_warnings:
-        rhessi.get_obssumm_file(one_day_timerange)
-        assert len(caught_warnings) == 0
-
-    with pytest.warns(UserWarning):
-        rhessi.get_obssumm_file(two_days_timerange)
-
-
-@mock.patch('sunpy.instr.rhessi.urlretrieve', return_value=None)
-@mock.patch('sunpy.instr.rhessi.get_obssum_filename', return_value=['http://first.org/file.txt',
-                                                                    'http://second.com/f.txt'])
-def test_get_obssumm_file_timerange_warnings(mock_get_obssum_filename,
-                                             mock_urlretrieve,
-                                             two_days_timerange):
-    """
-    Even though `get_obssum_filename` returns more than one file. Make sure that
-    `get_obssumm_file` only attempts to retrieve the first one.
-    """
-    rhessi.get_obssumm_file(two_days_timerange)
-
-    mock_urlretrieve.assert_called_with('http://first.org/file.txt')
-
-
-=======
->>>>>>> c5453213
 # Test `rhessi._build_energy_bands(...)`
 
 @pytest.fixture
