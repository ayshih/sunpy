--- conflicted
+++ resolved
@@ -59,18 +59,10 @@
     <BLANKLINE>
 
     """
-<<<<<<< HEAD
-    # GOES XRS data from NASA servers upto GOES 15. The reprocessed 13, 14, 15 data should be taken from NOAA server
-    baseurl_old = r'https://umbra.nascom.nasa.gov/goes/fits/%Y/go(\d){2}(\d){6,8}\.fits'
-    pattern_old = '{}/fits/{year:4d}/go{SatelliteNumber:02d}{}{month:2d}{day:2d}.fits'
-
-
-=======
     # GOES XRS data from NASA servers upto GOES 15. The reprocessed 13, 14, 15 data should be taken from NOAA server.
     baseurl_old = r'https://umbra.nascom.nasa.gov/goes/fits/%Y/go(\d){2}(\d){6,8}\.fits'
     pattern_old = '{}/fits/{year:4d}/go{SatelliteNumber:02d}{}{month:2d}{day:2d}.fits'
 
->>>>>>> 1a8e52b2
     # GOES XRS 13, 14, 15 from NOAA (re-processed data)
     baseurl_new = (r"https://satdat.ngdc.noaa.gov/sem/goes/data/science/xrs/"
                    r"goes{SatelliteNumber}/gxrs-l2-irrad_science/%Y/%m/sci_gxrs-l2-irrad_g{SatelliteNumber}_d%Y%m%d_v0-0-0\.nc")
@@ -85,38 +77,6 @@
     pattern_r = ("{}/goes/goes{SatelliteNumber:02d}/l2/data/xrsf-l2-flx1s_science/{year:4d}/"
                  "{month:2d}/sci_xrsf-l2-flx1s_g{SatelliteNumber:02d}_d{year:4d}{month:2d}{day:2d}_v2-0-1.nc")
 
-<<<<<<< HEAD
-
-    @classmethod
-    def post_search_hook(self, i, matchdict):
-
-        tr = get_timerange_from_exdict(i)
-        rowdict = OrderedDict()
-        rowdict['Time'] = TimeRange(tr.start, tr.end)
-        rowdict['Start Time'] = tr.start.strftime(TIME_FORMAT)
-        rowdict['End Time'] = tr.end.strftime(TIME_FORMAT)
-        rowdict['Instrument'] = matchdict['Instrument'][0].upper()
-        rowdict['SatelliteNumber'] = i['SatelliteNumber']
-        rowdict['Physobs'] = matchdict['Physobs'][0]
-        rowdict['url'] = i['url']
-        rowdict['Source'] = matchdict['Source'][0]
-        if i['url'].endswith('.fits'):
-            rowdict['Provider'] = matchdict['Provider'][0]
-        else:
-            rowdict['Provider'] = matchdict['Provider'][1]
-
-        return rowdict
-
-    @classmethod
-    def search(self, *args, **kwargs):
-        matchdict = self._get_match_dict(*args, **kwargs)
-
-        metalist = []
-        # the data before the re-processed GOES 13, 14, 15 dara
-        if matchdict['Time'].end<'2009-09-01':
-            scraper = Scraper(self.baseurl_old, regex=True)
-            filemeta = scraper._extract_files_meta(matchdict['Time'], extractor=self.pattern_old, matcher=matchdict)
-=======
     def post_search_hook(self, i, matchdict):
         tr = get_timerange_from_exdict(i)
         rowdict = OrderedDict()
@@ -164,42 +124,18 @@
         if matchdict["Time"].end<"2009-09-01":
             scraper = Scraper(self.baseurl_old, regex=True)
             filemeta = scraper._extract_files_meta(matchdict["Time"], extractor=self.pattern_old, matcher=matchdict)
->>>>>>> 1a8e52b2
             for i in filemeta:
                 rowdict = self.post_search_hook(i, matchdict)
                 metalist.append(rowdict)
 
-<<<<<<< HEAD
-        # if for some reason a user wants the old data
-        elif (matchdict['Time'].end>='2009-09-01' and matchdict.get('VersionData')==['old']):
-=======
         # if for some reason a user wants the old data.
         elif (matchdict["Time"].end>="2009-09-01" and matchdict["Provider"]==["sdac"]):
->>>>>>> 1a8e52b2
             scraper = Scraper(self.baseurl_old, regex=True)
             filemeta = scraper._extract_files_meta(matchdict['Time'], extractor=self.pattern_old, matcher=matchdict)
             for i in filemeta:
                 rowdict = self.post_search_hook(i, matchdict)
                 metalist.append(rowdict)
 
-<<<<<<< HEAD
-        # new data from NOAA
-        else:
-            for sat in [16, 17]:
-                formdict = {'SatelliteNumber':sat}
-                urlpattern = self.baseurl_r.format(**formdict)
-                scraper = Scraper(urlpattern)
-                filemeta = scraper._extract_files_meta(matchdict['Time'], extractor=self.pattern_r, matcher=matchdict)
-                for i in filemeta:
-                    rowdict = self.post_search_hook(i, matchdict)
-                    metalist.append(rowdict)
-
-            for sat in [13, 14, 15]:
-                formdict = {'SatelliteNumber':sat}
-                urlpattern = self.baseurl_new.format(**formdict)
-                scraper = Scraper(urlpattern)
-                filemeta = scraper._extract_files_meta(matchdict['Time'], extractor=self.pattern_new, matcher=matchdict)
-=======
         # new data from NOAA.
         else:
             if matchdict["Time"].end>="2017-02-07":
@@ -217,16 +153,11 @@
                 urlpattern = self.baseurl_new.format(**formdict)
                 scraper = Scraper(urlpattern)
                 filemeta = scraper._extract_files_meta(matchdict["Time"], extractor=self.pattern_new, matcher=matchdict)
->>>>>>> 1a8e52b2
                 for i in filemeta:
                     rowdict = self.post_search_hook(i, matchdict)
                     metalist.append(rowdict)
 
-<<<<<<< HEAD
-        return QueryResponse(metalist, client=self)
-=======
         return metalist
->>>>>>> 1a8e52b2
 
     @classmethod
     def _attrs_module(cls):
@@ -241,20 +172,12 @@
             ("XRS", "GOES X-ray Sensor")],
             attrs.Physobs: [('irradiance', 'the flux of radiant energy per unit area.')],
             attrs.Source: [("GOES", "The Geostationary Operational Environmental Satellite Program.")],
-<<<<<<< HEAD
-            attrs.Provider: [('NASA', 'The National Aeronautics and Space Administration.'),
-                             ('NOAA', 'The National Oceanic and Atmospheric Administration')],
-            attrs.goes.SatelliteNumber: [(str(x), f"GOES Satellite Number {x}") for x in goes_number],
-            attrs.goes.VersionData: [('normal', 'normal'), ('old', 'before re-processing'), ('re-processed', 're-processed')]}
-=======
             attrs.Provider: [('SDAC', 'The Solar Data Analysis Center.'),
                              ('NOAA', 'The National Oceanic and Atmospheric Administration.')],
             attrs.goes.SatelliteNumber: [(str(x), f"GOES Satellite Number {x}") for x in goes_number]}
 
         return adict
->>>>>>> 1a8e52b2
-
-        return adict
+
 
 class SUVIClient(GenericClient):
     """
