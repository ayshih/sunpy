--- conflicted
+++ resolved
@@ -115,18 +115,17 @@
     def _get_url_for_timerange(self, timerange, **kwargs):
         """
         Returns a URL to the GOES data for the specified date.
-
-        Parameters
-        ----------
-        timerange: sunpy.time.TimeRange
-            time range for which data is to be downloaded.
-        satellitenumber : int
-            GOES satellite number (default = 15)
-        data_type : str
-            Data type to return for the particular GOES satellite. Supported
-            types depend on the satellite number specified. (default = xrs_2s)
-        """
-<<<<<<< HEAD
+        
+        Parameters
+        ----------
+        timerange : `~sunpy.time.TimeRange`
+        
+        Returns
+        -------
+        list :
+            The URL(s) for the corresponding timerange.
+        """
+
         timerange = TimeRange(timerange.start.strftime('%Y-%m-%d'), timerange.end)
         if timerange.start < parse_time("1999/01/15"):
             goes_pattern = ("https://umbra.nascom.nasa.gov/goes/fits/"
@@ -140,38 +139,6 @@
 
         urls = goes_files.filelist(timerange)
         return urls
-
-=======
-        # find out which satellite and datatype to query from the query times
-        base_url = "https://umbra.nascom.nasa.gov/goes/fits/"
-        start_time = Time(timerange.start.strftime("%Y-%m-%d"))
-        # make sure we are counting a day even if only a part of it is in the query range.
-        day_range = TimeRange(
-            timerange.start.strftime("%Y-%m-%d"), timerange.end.strftime("%Y-%m-%d")
-        )
-        total_days = int(day_range.days.value) + 1
-        result = list()
-
-        # Iterate over each day in the input timerange and generate a URL for
-        # it.
-        for day in range(total_days):
-            # It is okay to convert to datetime here as the start_time is a date
-            # hence we don't necesserily gain anything.
-            # This is necessary because when adding a day to a Time, we may
-            # end up with the same day if the day is a leap second day
-            date = start_time.datetime + timedelta(days=day)
-            regex = date.strftime("%Y") + "/go{sat:02d}"
-            if date < parse_time("1999/01/15"):
-                regex += date.strftime("%y%m%d") + ".fits"
-            else:
-                regex += date.strftime("%Y%m%d") + ".fits"
-            satellitenumber = kwargs.get(
-                "satellitenumber", self._get_goes_sat_num(date)
-            )
-            url = base_url + regex.format(sat=satellitenumber)
-            result.append(url)
-        return result
->>>>>>> a5a204b5
 
     def _makeimap(self):
         """
