--- conflicted
+++ resolved
@@ -58,16 +58,12 @@
       - run: *apt-install
       - run: *docs-install
       # Copy and paste this line for every submodule for which the tests pass
-<<<<<<< HEAD
-      - run: venv/bin/python setup.py test -P time
-      - run: venv/bin/python setup.py test -P timeseries
-=======
       - run: conda install openjpeg
       - run: python setup.py test -P time
       - run: python setup.py test -P net --online
       - run: python setup.py test -P physics
       - run: python setup.py test -P coordinates
->>>>>>> f2ff2736
+      - run: python setup.py test -P timeseries
 
   html-docs:
     docker:
