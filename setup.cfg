--- conflicted
+++ resolved
@@ -39,11 +39,7 @@
   pandas>=0.23.0
   astropy>=4.0
   parfive[ftp]>=1.1.0
-<<<<<<< HEAD
-  importlib_metadata;python_version<"3.8"
   h5netcdf>=0.8.1
-=======
->>>>>>> 612edd0b
 
 [options.extras_require]
 database = sqlalchemy
